use crate::publish::Network;
use crate::types::{ChainConfig, ProjectManifest};
use clarity_repl::{repl, Terminal};
use std::fs;
use std::path::PathBuf;

pub fn load_session_settings(
    manifest_path: &PathBuf,
    env: &Network,
) -> Result<(repl::SessionSettings, ChainConfig, ProjectManifest), String> {
    let mut settings = repl::SessionSettings::default();

    let mut project_path = manifest_path.clone();
    project_path.pop();

    let mut chain_config_path = project_path.clone();
    // chain_config_path.pop();
    chain_config_path.push("settings");

    chain_config_path.push(match env {
        Network::Devnet => "Devnet.toml",
        Network::Testnet => "Testnet.toml",
        Network::Mainnet => "Mainnet.toml",
    });

    let mut project_config = ProjectManifest::from_path(&manifest_path);
    let chain_config = ChainConfig::from_path(&chain_config_path);

    let mut deployer_address = None;
    let mut initial_deployer = None;

    settings.node = chain_config
        .network
        .node_rpc_address
        .clone()
        .take()
        .unwrap_or(match env {
            Network::Devnet => "http://127.0.0.1:20443".into(),
            Network::Testnet => "https://stacks-node-api.testnet.stacks.co".into(),
            Network::Mainnet => "https://stacks-node-api.mainnet.stacks.co".into(),
        });

    for (name, account) in chain_config.accounts.iter() {
        let account = repl::settings::Account {
            name: name.clone(),
            balance: account.balance,
            address: account.address.clone(),
            mnemonic: account.mnemonic.clone(),
            derivation: account.derivation.clone(),
        };
        if name == "deployer" {
            initial_deployer = Some(account.clone());
            deployer_address = Some(account.address.clone());
        }
        settings.initial_accounts.push(account);
    }

    for name in project_config.ordered_contracts().iter() {
        let config = project_config.contracts.get(name).unwrap();
        let mut contract_path = project_path.clone();
        contract_path.push(&config.path);

        let code = match fs::read_to_string(&contract_path) {
            Ok(code) => code,
            Err(err) => {
                return Err(format!(
                    "Error: unable to read {:?}: {}",
                    contract_path, err
                ))
            }
        };

        settings
            .initial_contracts
            .push(repl::settings::InitialContract {
                code: code,
                path: contract_path.to_str().unwrap().into(),
                name: Some(name.clone()),
                deployer: deployer_address.clone(),
            });
    }

    let links = match project_config.project.requirements.take() {
        Some(links) => links,
        None => vec![],
    };

    for link_config in links.iter() {
        settings.initial_links.push(repl::settings::InitialLink {
            contract_id: link_config.contract_id.clone(),
            stacks_node_addr: None,
            cache: None,
        });
    }

    settings.include_boot_contracts = vec![
        "pox".to_string(),
        "costs-v1".to_string(),
        "costs-v2".to_string(),
        "bns".to_string(),
    ];
    settings.initial_deployer = initial_deployer;
    settings.costs_version = project_config.project.costs_version;

    if let Some(ref analysis_passes) = project_config.project.analysis {
        settings.analysis = analysis_passes.clone();
    }

    Ok((settings, chain_config, project_config))
}

pub fn load_session(
    manifest_path: &PathBuf,
    start_repl: bool,
    env: &Network,
<<<<<<< HEAD
) -> Result<(repl::Session, ChainConfig, Option<String>), String> {
    let (settings, chain_config, _) = load_session_settings(manifest_path, env)?;
=======
) -> Result<(repl::Session, ChainConfig, ProjectManifest, Option<String>), String> {
    let (settings, chain_config, project_config) = load_session_settings(manifest_path, env)?;
>>>>>>> 56d34d80

    let (session, output) = if start_repl {
        let mut terminal = Terminal::new(settings.clone());
        terminal.start();
        (terminal.session.clone(), None)
    } else {
        let mut session = repl::Session::new(settings.clone());
        let output = match session.start() {
            Err(message) => {
                println!("{}", message);
                std::process::exit(1);
            }
            Ok((message, _)) => match message.is_empty() {
                true => None,
                false => Some(message),
            },
        };
        (session, output)
    };
    Ok((session, chain_config, project_config, output))
}<|MERGE_RESOLUTION|>--- conflicted
+++ resolved
@@ -113,13 +113,8 @@
     manifest_path: &PathBuf,
     start_repl: bool,
     env: &Network,
-<<<<<<< HEAD
-) -> Result<(repl::Session, ChainConfig, Option<String>), String> {
-    let (settings, chain_config, _) = load_session_settings(manifest_path, env)?;
-=======
 ) -> Result<(repl::Session, ChainConfig, ProjectManifest, Option<String>), String> {
     let (settings, chain_config, project_config) = load_session_settings(manifest_path, env)?;
->>>>>>> 56d34d80
 
     let (session, output) = if start_repl {
         let mut terminal = Terminal::new(settings.clone());
