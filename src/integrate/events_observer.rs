--- conflicted
+++ resolved
@@ -71,13 +71,8 @@
 impl EventObserverConfig {
     pub fn new(devnet_config: DevnetConfig, manifest_path: PathBuf) -> Self {
         info!("Checking contracts...");
-<<<<<<< HEAD
         let (session, config) = match load_session(&manifest_path, false, &Network::Devnet) {
-            Ok((session, config, _)) => (session, config),
-=======
-        let (session, config) = match load_session(manifest_path.clone(), false, &Network::Devnet) {
             Ok((session, config, _, _)) => (session, config),
->>>>>>> 56d34d80
             Err(e) => {
                 println!("{}", e);
                 std::process::exit(1);
@@ -209,13 +204,8 @@
                     .send(DevnetEvent::info("Reloading contracts".into()))
                     .expect("Unable to terminate event observer");
 
-<<<<<<< HEAD
                 let session = match load_session(&manifest_path, false, &Network::Devnet) {
-                    Ok((session, _, _)) => session,
-=======
-                let session = match load_session(manifest_path.clone(), false, &Network::Devnet) {
                     Ok((session, _, _, _)) => session,
->>>>>>> 56d34d80
                     Err(e) => {
                         devnet_event_tx
                             .send(DevnetEvent::error(format!("Contracts invalid: {}", e)))
